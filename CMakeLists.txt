cmake_minimum_required(VERSION 2.8.12)
project(crossbow)

# For vim autocompletion
set(CMAKE_EXPORT_COMPILE_COMMANDS 1)

# Declare build options
<<<<<<< HEAD
option(ENABLE_TESTS "Build and execute tests (currently only supported on Clang/Mac OS X)" OFF)
option(INFINIO_DEBUG "Build Infinio with debug logging enabled" OFF)
=======
option(ENABLE_TESTS "Build and execute tests" ON)
option(ENABLE_STRING_TESTS "enable tests for crossbow string (currently only supported for clang on OS X)" OFF)
>>>>>>> f3cd4b2c

# Set default install paths
set(CMAKE_INSTALL_DIR cmake CACHE PATH "Installation directory for CMake files")
set(INCLUDE_INSTALL_DIR include CACHE PATH "Installation directory for header files")
set(LIB_INSTALL_DIR lib CACHE PATH "Installation directory for libraries")

# Set CMake modules path
list(APPEND CMAKE_MODULE_PATH ${CMAKE_CURRENT_SOURCE_DIR}/cmake)

# Build with PIC by default
if(NOT CMAKE_POSITION_INDEPENDENT_CODE)
    set(CMAKE_POSITION_INDEPENDENT_CODE ON)
endif()

# Set compile options
<<<<<<< HEAD
if("${CMAKE_CXX_COMPILER_ID}" STREQUAL "Clang")
    set(CMAKE_CXX_FLAGS "${CMAKE_CXX_FLAGS} -std=c++11 -march=native -ferror-limit=5")
elseif("${CMAKE_CXX_COMPILER_ID}" STREQUAL "GNU")
    set(CMAKE_CXX_FLAGS "${CMAKE_CXX_FLAGS} -std=c++11 -march=native -fmax-errors=5")
    set(CMAKE_C_FLAGS_DEBUG "${CMAKE_C_FLAGS_DEBUG} -ggdb")
    set(CMAKE_CXX_FLAGS_DEBUG "${CMAKE_CXX_FLAGS_DEBUG} -ggdb")
endif()

# Build with libc++ on Apple platforms
if(APPLE)
    set(CMAKE_CXX_FLAGS "${CMAKE_CXX_FLAGS} -stdlib=libc++")
endif()

set(Crossbow_INCLUDE_DIRS ${CMAKE_CURRENT_SOURCE_DIR})
=======
set(CMAKE_CXX_FLAGS "${CMAKE_CXX_FLAGS} -std=c++11 -Werror")
if ("${CMAKE_CXX_COMPILER_ID}" STREQUAL "Clang")
    set(CMAKE_CXX_FLAGS "${CMAKE_CXX_FLAGS} -ferror-limits=5 -march=native")
elseif ("${CMAKE_CXX_COMPILER_ID}" STREQUAL "GNU")
    if (APPLE)
        set(CMAKE_CXX_FLAGS "${CMAKE_CXX_FLAGS} -fmax-errors=5")
    else (APPLE)
        set(CMAKE_CXX_FLAGS "${CMAKE_CXX_FLAGS} -fmax-errors=5 -march=native")
        set(CMAKE_C_FLAGS_DEBUG "${CMAKE_C_FLAGS_DEBUG} -ggdb")
        set(CMAKE_CXX_FLAGS_DEBUG "${CMAKE_CXX_FLAGS_DEBUG} -ggdb")
    endif(APPLE)
endif()
>>>>>>> f3cd4b2c

# Install Crossbow headers
install(DIRECTORY crossbow DESTINATION ${INCLUDE_INSTALL_DIR} FILES_MATCHING PATTERN "*.hpp")

# Build Crossbow libs
add_subdirectory(libs)

# Build Crossbow tests
enable_testing()
add_subdirectory(test)

# Create cmake config file
configure_file(CrossbowConfig.cmake.in ${CMAKE_BINARY_DIR}/CrossbowConfig.cmake @ONLY)
install(FILES ${CMAKE_BINARY_DIR}/CrossbowConfig.cmake DESTINATION ${CMAKE_INSTALL_DIR})<|MERGE_RESOLUTION|>--- conflicted
+++ resolved
@@ -5,13 +5,9 @@
 set(CMAKE_EXPORT_COMPILE_COMMANDS 1)
 
 # Declare build options
-<<<<<<< HEAD
-option(ENABLE_TESTS "Build and execute tests (currently only supported on Clang/Mac OS X)" OFF)
-option(INFINIO_DEBUG "Build Infinio with debug logging enabled" OFF)
-=======
 option(ENABLE_TESTS "Build and execute tests" ON)
 option(ENABLE_STRING_TESTS "enable tests for crossbow string (currently only supported for clang on OS X)" OFF)
->>>>>>> f3cd4b2c
+option(INFINIO_DEBUG "Build Infinio with debug logging enabled" OFF)
 
 # Set default install paths
 set(CMAKE_INSTALL_DIR cmake CACHE PATH "Installation directory for CMake files")
@@ -27,22 +23,6 @@
 endif()
 
 # Set compile options
-<<<<<<< HEAD
-if("${CMAKE_CXX_COMPILER_ID}" STREQUAL "Clang")
-    set(CMAKE_CXX_FLAGS "${CMAKE_CXX_FLAGS} -std=c++11 -march=native -ferror-limit=5")
-elseif("${CMAKE_CXX_COMPILER_ID}" STREQUAL "GNU")
-    set(CMAKE_CXX_FLAGS "${CMAKE_CXX_FLAGS} -std=c++11 -march=native -fmax-errors=5")
-    set(CMAKE_C_FLAGS_DEBUG "${CMAKE_C_FLAGS_DEBUG} -ggdb")
-    set(CMAKE_CXX_FLAGS_DEBUG "${CMAKE_CXX_FLAGS_DEBUG} -ggdb")
-endif()
-
-# Build with libc++ on Apple platforms
-if(APPLE)
-    set(CMAKE_CXX_FLAGS "${CMAKE_CXX_FLAGS} -stdlib=libc++")
-endif()
-
-set(Crossbow_INCLUDE_DIRS ${CMAKE_CURRENT_SOURCE_DIR})
-=======
 set(CMAKE_CXX_FLAGS "${CMAKE_CXX_FLAGS} -std=c++11 -Werror")
 if ("${CMAKE_CXX_COMPILER_ID}" STREQUAL "Clang")
     set(CMAKE_CXX_FLAGS "${CMAKE_CXX_FLAGS} -ferror-limits=5 -march=native")
@@ -55,7 +35,8 @@
         set(CMAKE_CXX_FLAGS_DEBUG "${CMAKE_CXX_FLAGS_DEBUG} -ggdb")
     endif(APPLE)
 endif()
->>>>>>> f3cd4b2c
+
+set(Crossbow_INCLUDE_DIRS ${CMAKE_CURRENT_SOURCE_DIR})
 
 # Install Crossbow headers
 install(DIRECTORY crossbow DESTINATION ${INCLUDE_INSTALL_DIR} FILES_MATCHING PATTERN "*.hpp")
